pub mod permutation;
pub mod sudoku;
<<<<<<< HEAD

pub mod factorial;

=======
>>>>>>> 54c67a2f
pub mod utilities;<|MERGE_RESOLUTION|>--- conflicted
+++ resolved
@@ -1,9 +1,6 @@
 pub mod permutation;
 pub mod sudoku;
-<<<<<<< HEAD
 
 pub mod factorial;
 
-=======
->>>>>>> 54c67a2f
 pub mod utilities;